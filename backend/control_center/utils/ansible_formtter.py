--- conflicted
+++ resolved
@@ -52,52 +52,6 @@
 
 
 def get_interface_speeds_from_results(results):
-<<<<<<< HEAD
-    """
-    Extract interface speeds from ansible playbook results.
-    
-    Args:
-        results (dict): Either the full playbook result dict (with 'results' key)
-                       or just the 'results' portion of the playbook output.
-    
-    Returns:
-        dict: {interface_name: speed_in_mbps} or empty dict if not found.
-    """
-    speeds = {}
-    
-    # Handle both calling patterns: 
-    # 1. Full result dict (has 'results' key)
-    # 2. Just the results portion (already extracted)
-    results_data = results.get('results', results) if isinstance(results, dict) else results
-    
-    # Navigate to the relevant results dictionary
-    command_key = "Get interface speeds from sysfs"
-    
-    # Debug: Log available keys to help troubleshooting
-    if isinstance(results_data, dict):
-        logger.debug(f"Available keys in results_data: {list(results_data.keys())}")
-    
-    if command_key in results_data:
-        output_lines = results_data[command_key].get('stdout_lines', [])
-        logger.debug(f"Found {len(output_lines)} lines from speed task")
-        
-        for line in output_lines:
-            if ':' in line:
-                parts = line.split(':')
-                if len(parts) == 2:
-                    iface, speed = parts[0].strip(), parts[1].strip()
-                    try:
-                        speeds[iface] = int(speed)
-                    except ValueError:
-                        logger.warning(f"Invalid speed value for {iface}: {speed}")
-    
-    logger.debug(f"Extracted interface speeds: {speeds}")
-    return speeds
-
-
-def extract_ovs_port_map(playbook_result):
-=======
->>>>>>> 00b931c1
     """
     Extracts interface speeds from Ansible playbook results.
     
